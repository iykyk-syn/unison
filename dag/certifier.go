package dag

import (
	"context"
	"errors"
	"fmt"
	"log/slog"

	"github.com/iykyk-syn/unison/bapl"
	"github.com/iykyk-syn/unison/dag/block"
	"github.com/iykyk-syn/unison/rebro"
)

type certifier struct {
	pool bapl.BatchPool
	log  *slog.Logger
}

func NewCertifier(pool bapl.BatchPool) rebro.Certifier {
	return &certifier{pool: pool, log: slog.With("module", "certifiers")}
}

func (c *certifier) Certify(ctx context.Context, msg rebro.Message) error {
	if msg.Data == nil {
		return errors.New("block data is empty")
	}
	err := msg.ID.Validate()
	if err != nil {
		return fmt.Errorf("validating blockID:%w", err)
	}

	blk := &block.Block{}
	err = blk.UnmarshalBinary(msg.Data)
	if err != nil {
		return fmt.Errorf("unmarshalling block %w", err)
	}

	err = blk.Validate()
	if err != nil {
		return fmt.Errorf("validating block %w", err)
	}

	for _, hash := range blk.Batches() {
		_, err = c.pool.Pull(ctx, hash)
		if err != nil && !errors.Is(err, bapl.ErrBatchDeleted) { // TODO: This is a temporary workaround
<<<<<<< HEAD
			return fmt.Errorf("getting bacth hash %w", err)
=======
			return fmt.Errorf("getting bacth hash %v", err)
>>>>>>> 02a6630c
		}
	}

	c.log.Debug("certified", "block_hash", blk)
	return nil
}<|MERGE_RESOLUTION|>--- conflicted
+++ resolved
@@ -43,11 +43,7 @@
 	for _, hash := range blk.Batches() {
 		_, err = c.pool.Pull(ctx, hash)
 		if err != nil && !errors.Is(err, bapl.ErrBatchDeleted) { // TODO: This is a temporary workaround
-<<<<<<< HEAD
-			return fmt.Errorf("getting bacth hash %w", err)
-=======
 			return fmt.Errorf("getting bacth hash %v", err)
->>>>>>> 02a6630c
 		}
 	}
 
